/****************************************************************************
Copyright (c) 1995, 2010, Innobase Oy. All Rights Reserved.
Copyright (c) 2008, Google Inc.
Copyright (c) 2024 Sunny Bains. All rights reserved.

Portions of this file contain modifications contributed and copyrighted by
Google, Inc. Those modifications are gratefully acknowledged and are described
briefly in the InnoDB documentation. The contributions by Google are
incorporated with their permission, and subject to the conditions contained in
the file COPYING.Google.

This program is free software; you can redistribute it and/or modify it under
the terms of the GNU General Public License as published by the Free Software
Foundation; version 2 of the License.

This program is distributed in the hope that it will be useful, but WITHOUT
ANY WARRANTY; without even the implied warranty of MERCHANTABILITY or FITNESS
FOR A PARTICULAR PURPOSE. See the GNU General Public License for more details.

You should have received a copy of the GNU General Public License along with
this program; if not, write to the Free Software Foundation, Inc., 59 Temple
Place, Suite 330, Boston, MA 02111-1307 USA

*****************************************************************************/

/** @file buf/buf0buf.c
The database buffer srv_buf_pool

Created 11/5/1995 Heikki Tuuri
*******************************************************/

#include "buf0buf.h"

#include "btr0btr.h"
#include "buf0flu.h"
#include "buf0lru.h"
#include "buf0rea.h"
#include "dict0dict.h"
#include "fil0fil.h"
#include "hash0hash.h"
#include "lock0lock.h"
#include "log0log.h"
#include "log0recv.h"
#include "mem0mem.h"
#include "os0proc.h"
#include "srv0srv.h"
#include "trx0undo.h"

/*
                IMPLEMENTATION OF THE BUFFER POOL
                =================================

Performance improvement:
------------------------
Thread scheduling in NT may be so slow that the OS wait mechanism should
not be used even in waiting for disk reads to complete.
Rather, we should put waiting query threads to the queue of
waiting jobs, and let the OS thread do something useful while the i/o
is processed. In this way we could remove most OS thread switches in
an i/o-intensive benchmark like TPC-C.

A possibility is to put a user space thread library between the database
and NT. User space thread libraries might be very fast.

SQL Server 7.0 can be configured to use 'fibers' which are lightweight
threads in NT. These should be studied.

                Buffer frames and blocks
                ------------------------
Following the terminology of Gray and Reuter, we call the memory
blocks where file pages are loaded buffer frames. For each buffer
frame there is a control block, or shortly, a block, in the buffer
control array. The control info which does not need to be stored
in the file along with the file page, resides in the control block.

                Buffer pool struct
                ------------------
The buffer srv_buf_pool contains a single mutex which protects all the
control data structures of the srv_buf_pool. The content of a buffer frame is
protected by a separate read-write lock in its control block, though.
These locks can be locked and unlocked without owning the srv_buf_pool mutex.
The OS events in the srv_buf_pool struct can be waited for without owning the
srv_buf_pool mutex.

The srv_buf_pool mutex is a hot-spot in main memory, causing a lot of
memory bus traffic on multiprocessor systems when processors
alternately access the mutex. On our Pentium, the mutex is accessed
maybe every 10 microseconds. We gave up the solution to have mutexes
for each control block, for instance, because it seemed to be
complicated.

A solution to reduce mutex contention of the srv_buf_pool mutex is to
create a separate mutex for the page hash table. On Pentium,
accessing the hash table takes 2 microseconds, about half
of the total srv_buf_pool mutex hold time.

                Control blocks
                --------------

The control block contains, for instance, the bufferfix count
which is incremented when a thread wants a file page to be fixed
in a buffer frame. The bufferfix operation does not lock the
contents of the frame, however. For this purpose, the control
block contains a read-write lock.

The buffer frames have to be aligned so that the start memory
address of a frame is divisible by the universal page size, which
is a power of two.

We intend to make the buffer srv_buf_pool size on-line reconfigurable,
that is, the srv_buf_pool size can be changed without closing the database.
Then the database administarator may adjust it to be bigger
at night, for example. The control block array must
contain enough control blocks for the maximum buffer srv_buf_pool size
which is used in the particular database.
If the srv_buf_pool size is cut, we exploit the virtual memory mechanism of
the OS, and just refrain from using frames at high addresses. Then the OS
can swap them to disk.

The control blocks containing file pages are put to a hash table
according to the file address of the page.
We could speed up the access to an individual page by using
"pointer swizzling": we could replace the page references on
non-leaf index pages by direct pointers to the page, if it exists
in the srv_buf_pool. We could make a separate hash table where we could
chain all the page references in non-leaf pages residing in the srv_buf_pool,
using the page reference as the hash key,
and at the time of reading of a page update the pointers accordingly.
Drawbacks of this solution are added complexity and,
possibly, extra space required on non-leaf pages for memory pointers.
A simpler solution is just to speed up the hash table mechanism
in the database, using tables whose size is a power of 2.

                Lists of blocks
                ---------------

There are several lists of control blocks.

The free list (Buf_pool::m_free_list) contains blocks which are currently not
used.

The common LRU list contains all the blocks holding a file page
except those for which the bufferfix count is non-zero.
The pages are in the LRU list roughly in the order of the last
access to the page, so that the oldest pages are at the end of the
list. We also keep a pointer to near the end of the LRU list,
which we can use when we want to artificially age a page in the
srv_buf_pool. This is used if we know that some page is not needed
again for some time: we insert the block right after the pointer,
causing it to be replaced sooner than would noramlly be the case.
Currently this aging mechanism is used for read-ahead mechanism
of pages, and it can also be used when there is a scan of a full
table which cannot fit in the memory. Putting the pages near the
of the LRU list, we make sure that most of the srv_buf_pool stays in the
main memory, undisturbed.

The chain of modified blocks (Buf_pool::m_flush_list) contains the blocks
holding file pages that have been modified in the memory
but not written to disk yet. The block with the oldest modification
which has not yet been written to disk is at the end of the chain.

                Loading a file page
                -------------------

First, a victim block for replacement has to be found in the
srv_buf_pool. It is taken from the free list or searched for from the
end of the LRU-list. An exclusive lock is reserved for the frame,
the io_fix field is set in the block fixing the block in srv_buf_pool,
and the io-operation for loading the page is queued. The io-handler thread
releases the X-lock on the frame and resets the io_fix field
when the io operation completes.

A thread may request the above operation using the function
buf_page_get(). It may then continue to request a lock on the frame.
The lock is granted when the io-handler releases the x-lock.

                Read-ahead
                ----------

The read-ahead mechanism is intended to be intelligent and
isolated from the semantically higher levels of the database
index management. From the higher level we only need the
information if a file page has a natural successor or
predecessor page. On the leaf level of a B-tree index,
these are the next and previous pages in the natural
order of the pages.

Let us first explain the read-ahead mechanism when the leafs
of a B-tree are scanned in an ascending or descending order.
When a read page is the first time referenced in the srv_buf_pool,
the buffer manager checks if it is at the border of a so-called
linear read-ahead area. The tablespace is divided into these
areas of size 64 blocks, for example. So if the page is at the
border of such an area, the read-ahead mechanism checks if
all the other blocks in the area have been accessed in an
ascending or descending order. If this is the case, the system
looks at the natural successor or predecessor of the page,
checks if that is at the border of another area, and in this case
issues read-requests for all the pages in that area. Maybe
we could relax the condition that all the pages in the area
have to be accessed: if data is deleted from a table, there may
appear holes of unused pages in the area.

A different read-ahead mechanism is used when there appears
to be a random access pattern to a file.
If a new page is referenced in the srv_buf_pool, and several pages
of its random access area (for instance, 32 consecutive pages
in a tablespace) have recently been referenced, we may predict
that the whole area may be needed in the near future, and issue
the read requests for the whole area.
*/

/** Value in microseconds */
static constexpr int WAIT_FOR_READ = 5000;

/** Number of attemtps made to read in a page in the buffer pool */
static constexpr ulint BUF_PAGE_READ_MAX_RETRIES = 100;

/** The buffer srv_buf_pool of the database */
Buf_pool *srv_buf_pool = nullptr;

/** Checksum function. */
crc32::Checksum crc32::checksum = {};

/** mutex protecting the buffer pool struct and control blocks, except the
read-write lock in them */
mutex_t buf_pool_mutex{};

#if defined UNIV_DEBUG || defined UNIV_BUF_DEBUG
/** This is used to insert validation operations in excution in the debug version */
static ulint buf_dbg_counter = 0;

/** Flag to forbid the release of the buffer pool mutex.
Protected by buf_pool_mutex. */
ulint buf_pool_mutex_exit_forbidden = 0;

#endif /* UNIV_DEBUG || UNIV_BUF_DEBUG */

/** A chunk of buffers.  The buffer pool is allocated in chunks. */
struct buf_chunk_t {
  /** Allocated size of the chunk */
  ulint mem_size{};

  /** Size of frames[] and blocks[] */
  ulint size{};

  /** Pointer to the memory area which was allocated for the frames */
  void *mem{};

  /** Array of buffer control blocks */
  buf_block_t *blocks{};
};

bool Buf_pool::peek_if_too_old(const buf_page_t *bpage) {
  if (unlikely(m_freed_page_clock == 0)) {
    /* If eviction has not started yet, do not update the statistics or move blocks
    in the LRU list.  This is either the warm-up phase or an in-memory workload. */
    return false;
  } else if (m_LRU->get_old_threshold_ms() > 0 && bpage->m_old) {
    auto access_time = buf_page_is_accessed(bpage);

    if (access_time > 0 && ((uint32_t)(ut_time_ms() - access_time)) >= m_LRU->get_old_threshold_ms()) {
      return true;
    }

    m_stat.n_pages_not_made_young++;

    return false;

  } else {
    /* FIXME: bpage->m_freed_page_clock is 31 bits */
    return (m_freed_page_clock & ((1UL << 31) - 1)) >
           ((ulint)bpage->m_freed_page_clock +
            (m_curr_size * (Buf_LRU::OLD_RATIO_DIV - m_LRU->get_old_ratio()) / (Buf_LRU::OLD_RATIO_DIV * 4)));
  }
}

buf_block_t *Buf_pool::block_alloc() {
  auto block = m_LRU->get_free_block();

  buf_block_set_state(block, BUF_BLOCK_MEMORY);

  return block;
}

void Buf_pool::block_free(buf_block_t *block) {
  buf_pool_mutex_enter();

  mutex_enter(&block->m_mutex);

  ut_a(block->get_state() != BUF_BLOCK_FILE_PAGE);

  m_LRU->block_free_non_file_page(block);

  mutex_exit(&block->m_mutex);

  buf_pool_mutex_exit();
}

void Buf_pool::release(buf_block_t *block, ulint rw_latch, mtr_t *mtr) {
  ut_a(block->get_state() == BUF_BLOCK_FILE_PAGE);
  ut_a(block->m_page.m_buf_fix_count > 0);

  if (rw_latch == RW_X_LATCH && mtr->m_modifications) {
    buf_pool_mutex_enter();

    m_flusher->note_modification(block, mtr);

    buf_pool_mutex_exit();
  }

  mutex_enter(&block->m_mutex);

  IF_SYNC_DEBUG(rw_lock_s_unlock(&(block->m_debug_latch));)

  --block->m_page.m_buf_fix_count;

  mutex_exit(&block->m_mutex);

  if (rw_latch == RW_S_LATCH) {
    rw_lock_s_unlock(&(block->m_rw_lock));
  } else if (rw_latch == RW_X_LATCH) {
    rw_lock_x_unlock(&(block->m_rw_lock));
  }
}

void Buf_pool::init() {
  ut_d(buf_dbg_counter = 0);
  ut_d(buf_pool_mutex_exit_forbidden = 0);
}

bool Buf_pool::is_corrupted(const byte *read_buf) {
  if (memcmp(read_buf + FIL_PAGE_LSN + 4, read_buf + UNIV_PAGE_SIZE - FIL_PAGE_END_LSN_CHKSUM + 4, 4)) {

    /* Stored log sequence numbers at the start and the end
    of page do not match */

    return true;
  }

  if (recv_lsn_checks_on) {
    lsn_t current_lsn;

    if (log_sys->peek_lsn(&current_lsn) && current_lsn < mach_read_from_8(read_buf + FIL_PAGE_LSN)) {
      log_err(std::format(
        "Page {}::{} log sequence number {} is in the future! Current system"
        " log sequence number is {}. Your database may be corrupt or you may have copied"
        " the InnoDB tablespace but not the InnoDB log files.",
        mach_read_from_4(read_buf + FIL_PAGE_SPACE_ID),
        mach_read_from_4(read_buf + FIL_PAGE_OFFSET),
        mach_read_from_8(read_buf + FIL_PAGE_LSN),
        current_lsn
      ));
    }
  }

  /* If we use checksums validation, make additional check before
  returning true to ensure that the checksum is not equal to
  BUF_NO_CHECKSUM_MAGIC which might be stored by InnoDB with checksums
  disabled. Otherwise, skip checksum calculation and return false */

  if (likely(srv_use_checksums)) {
    auto checksum = mach_read_from_4(read_buf + FIL_PAGE_SPACE_OR_CHKSUM);

    if (checksum != 0 &&
        checksum != BUF_NO_CHECKSUM_MAGIC &&
	      checksum != buf_page_data_calc_checksum(read_buf)) {

      return true;
    }
  }

  return false;
}

void buf_page_print(const byte *read_buf, ulint) {
  dict_index_t *index;
  auto size = UNIV_PAGE_SIZE;

  ib_logger(ib_stream, "  Page dump in ascii and hex (%lu bytes):\n", (ulong)size);
  ib_logger(ib_stream, "\nEnd of page dump\n");

  auto checksum =  buf_page_data_calc_checksum(read_buf);

  ib_logger(
    ib_stream,
    " Checksum stored on page %lu, lsn %lu, %lu space id %lu, page number %lu",
    (ulong)checksum,
    (ulong)mach_read_from_4(read_buf + FIL_PAGE_SPACE_OR_CHKSUM),
    (ulong)mach_read_from_4(read_buf + FIL_PAGE_LSN) | (ulong)mach_read_from_4(read_buf + FIL_PAGE_LSN + 4),
    (ulong)mach_read_from_4(read_buf + FIL_PAGE_SPACE_ID),
    (ulong)mach_read_from_4(read_buf + FIL_PAGE_OFFSET)
  );

  if (mach_read_from_2(read_buf + TRX_UNDO_PAGE_HDR + TRX_UNDO_PAGE_TYPE) == TRX_UNDO_INSERT) {
    ib_logger(ib_stream, "Page may be an insert undo log page\n");
  } else if (mach_read_from_2(read_buf + TRX_UNDO_PAGE_HDR + TRX_UNDO_PAGE_TYPE) == TRX_UNDO_UPDATE) {
    ib_logger(ib_stream, "Page may be an update undo log page\n");
  }

  switch (srv_fil->page_get_type(read_buf)) {
    case FIL_PAGE_TYPE_INDEX:
      log_warn(std::format(
        "Page may be an index page where index id is {}",
        srv_btree_sys->page_get_index_id(read_buf)
      ));

      index = dict_index_find_on_id_low(srv_btree_sys->page_get_index_id(read_buf));

      if (index != nullptr) {
        ib_logger(ib_stream, "(");
        dict_index_name_print(ib_stream, nullptr, index);
        ib_logger(ib_stream, ")\n");
      }
      break;
    case FIL_PAGE_TYPE_INODE:
      log_warn("Page may be an 'inode' page");
      break;
    case FIL_PAGE_TYPE_ALLOCATED:
      log_warn("Page may be a freshly allocated page");
      break;
    case FIL_PAGE_TYPE_SYS:
      log_warn("Page may be a system page");
      break;
    case FIL_PAGE_TYPE_TRX_SYS:
      log_warn("Page may be a transaction system page");
      break;
    case FIL_PAGE_TYPE_FSP_HDR:
      log_warn("Page may be a file space header page");
      break;
    case FIL_PAGE_TYPE_XDES:
      log_warn("Page may be an extent descriptor page");
      break;
    case FIL_PAGE_TYPE_BLOB:
      log_warn("Page may be a BLOB page");
      break;
    case FIL_PAGE_TYPE_UNDO_LOG:
      log_warn("Page may be an undo log page");
      break;
  }
}

void Buf_pool::block_init(buf_block_t *block, byte *frame) {
  UNIV_MEM_DESC(frame, UNIV_PAGE_SIZE, block);

  block->m_frame = frame;

  block->m_page.m_state = BUF_BLOCK_NOT_USED;
  block->m_page.m_buf_fix_count = 0;
  block->m_page.m_io_fix = BUF_IO_NONE;

  block->m_modify_clock = 0;

  ut_d(block->m_page.m_file_page_was_freed = false);

  block->m_check_index_page_at_flush = false;

  ut_d(block->m_page.m_in_page_hash = false);
  ut_d(block->m_page.m_in_flush_list = false);
  ut_d(block->m_page.m_in_free_list = false);
  ut_d(block->m_page.m_in_LRU_list = false);

  mutex_create(&block->m_mutex, IF_DEBUG("block_mutex",) IF_SYNC_DEBUG(SYNC_BUF_BLOCK,) Source_location{});

  rw_lock_create(&block->m_rw_lock, SYNC_LEVEL_VARYING);
  ut_ad(rw_lock_validate(&(block->m_rw_lock)));

#ifdef UNIV_SYNC_DEBUG
  rw_lock_create(&block->m_debug_latch, SYNC_NO_ORDER_CHECK);
#endif /* UNIV_SYNC_DEBUG */
}

buf_chunk_t *Buf_pool::chunk_init(buf_chunk_t *chunk, ulint mem_size) {

  /* Round down to a multiple of page size, although it already should be. */
  mem_size = ut_2pow_round(mem_size, UNIV_PAGE_SIZE);

  /* Reserve space for the block descriptors. */
  mem_size += ut_2pow_round((mem_size / UNIV_PAGE_SIZE) * sizeof(buf_block_t) + (UNIV_PAGE_SIZE - 1), UNIV_PAGE_SIZE);

  chunk->mem_size = mem_size;
  chunk->mem = os_mem_alloc_large(&chunk->mem_size);

  if (unlikely(chunk->mem == nullptr)) {

    return nullptr;
  }

  /* Allocate the block descriptors from the start of the memory block. */
  chunk->blocks = (buf_block_t *)chunk->mem;

  /* Align a pointer to the first frame.  Note that when os_large_page_size is
  smaller than UNIV_PAGE_SIZE, we may allocate one fewer block than requested.
  When it is bigger, we may allocate more blocks than requested. */

  auto frame = (byte *)ut_align((byte *)chunk->mem, UNIV_PAGE_SIZE);

  chunk->size = chunk->mem_size / UNIV_PAGE_SIZE - (frame != chunk->mem);

  /* Subtract the space needed for block descriptors. */
  {
    auto size = chunk->size;

    while (frame < (byte *)(chunk->blocks + size)) {
      frame += UNIV_PAGE_SIZE;
      size--;
    }

    chunk->size = size;
  }

  /* Init block structs and assign frames for them. Then we assign the frames
  to the first blocks (we already mapped the memory above). */

  auto block = chunk->blocks;

  for (ulint i = chunk->size; i--;) {

    block_init(block, frame);

    /* Add the block to the free list */
    UT_LIST_ADD_LAST(m_free_list, &block->m_page);
    ut_d(block->m_page.m_in_free_list = true);

    ++block;

    frame += UNIV_PAGE_SIZE;
  }

  return chunk;
}

const buf_block_t *Buf_pool::chunk_not_freed(buf_chunk_t *chunk) {
  ut_ad(buf_pool_mutex_own());

  auto block = chunk->blocks;

  for (ulint i = chunk->size; i--; block++) {
    switch (block->get_state()) {
      case BUF_BLOCK_NOT_USED:
      case BUF_BLOCK_READY_FOR_USE:
      case BUF_BLOCK_MEMORY:
      case BUF_BLOCK_REMOVE_HASH:
        /* Skip blocks that are not being used for file pages. */
        break;
      case BUF_BLOCK_FILE_PAGE: {
        mutex_enter(&block->m_mutex);
        auto ready = m_flusher->ready_for_replace(&block->m_page);
        mutex_exit(&block->m_mutex);

        if (!ready) {

          return block;
        }
      }

      break;
    }
  }

  return nullptr;
}

Buf_pool::Buf_pool()
  : m_LRU(new (std::nothrow) Buf_LRU()),
    m_flusher(new (std::nothrow) Buf_flush()) {}

bool Buf_pool::open(uint64_t pool_size) {

  if (m_LRU == nullptr || m_flusher == nullptr) {
    return false;
  }

  /* 1. Initialize general fields
  ------------------------------- */
  mutex_create(&buf_pool_mutex, IF_DEBUG("buffer_pool",) IF_SYNC_DEBUG(SYNC_BUF_POOL,) Source_location{});

  buf_pool_mutex_enter();

  auto chunk = reinterpret_cast<buf_chunk_t *>(mem_alloc(sizeof(buf_chunk_t)));

  m_n_chunks = 1;
  m_chunks = chunk;

  UT_LIST_INIT(m_LRU_list);
  UT_LIST_INIT(m_free_list);
  UT_LIST_INIT(m_flush_list);

  if (!chunk_init(chunk, pool_size)) {
    mem_free(chunk);
    buf_pool_mutex_exit();
    return false;
  }

  srv_buf_pool_old_size = pool_size;

  m_curr_size = chunk->size;

  srv_buf_pool_curr_size = m_curr_size * UNIV_PAGE_SIZE;

  m_page_hash = new page_hash_t{};

  m_last_printout_time = ut_time();

  /* 2. Initialize flushing fields */

  for (ulint i = BUF_FLUSH_LRU; i < BUF_FLUSH_N_TYPES; i++) {
    m_no_flush[i] = os_event_create(nullptr);
  }

  /* 3. Initialize LRU fields */
  /* All fields are initialized by mem_zalloc(). */

  /* Initialize red-black tree for fast insertions into the flush_list
  during recovery process.  As this initialization is done while holding
  the buffer pool mutex we perform it before acquiring recv_sys->mutex. */

  m_flusher->init_flush_rbt();

  buf_pool_mutex_exit();

  /* 4. Initialize the buddy allocator fields */
  /* All fields are initialized by mem_zalloc(). */

  crc32::checksum = crc32::init();

  return true;
}

void Buf_pool::close() {
  delete m_page_hash;

  for (ulint i = BUF_FLUSH_LRU; i < BUF_FLUSH_N_TYPES; i++) {
    os_event_free(m_no_flush[i]);
    m_no_flush[i] = nullptr;
  }
}

Buf_pool::~Buf_pool() {
  auto chunks = m_chunks;
  auto chunk = chunks + m_n_chunks;

  while (--chunk >= chunks) {
    /* Bypass the checks of buf_chunk_free(), since they fail at shutdown. */
    os_mem_free_large(chunk->mem, chunk->mem_size);
  }

  m_n_chunks = 0;

  mem_free(m_chunks);
}


void Buf_pool::make_young(buf_page_t *bpage) {
  buf_pool_mutex_enter();

  ut_a(bpage->in_file());

  m_LRU->make_block_young(bpage);

  buf_pool_mutex_exit();
}

void Buf_pool::set_accessed_make_young(buf_page_t *bpage, unsigned access_time) {
  ut_ad(!buf_pool_mutex_own());
  ut_a(bpage->in_file());

  if (peek_if_too_old(bpage)) {
    buf_pool_mutex_enter();

    m_LRU->make_block_young(bpage);

    buf_pool_mutex_exit();
  } else if (access_time == 0) {

    const ulint time_ms = ut_time_ms();

    buf_pool_mutex_enter();

    buf_page_set_accessed(bpage, time_ms);

    buf_pool_mutex_exit();
  }
}

void Buf_pool::check_index_page_at_flush(space_id_t space, page_no_t page_no) {
  buf_pool_mutex_enter();

  auto block = hash_get_block(space, page_no);

  if (block != nullptr && block->get_state() == BUF_BLOCK_FILE_PAGE) {
    block->m_check_index_page_at_flush = false;
  }

  buf_pool_mutex_exit();
}

buf_block_t *Buf_pool::block_align(const byte *ptr) {
  ulint i = m_n_chunks;;

  /* TODO: protect Buf_pool::m_chunks with a mutex (it will
  currently remain constant after Buf_pool::open()) */
  for (auto chunk = m_chunks; i--; ++chunk) {
    lint offs = ptr - chunk->blocks->m_frame;

    if (unlikely(offs < 0)) {

      continue;
    }

    offs >>= UNIV_PAGE_SIZE_SHIFT;

    if (likely((ulint)offs < chunk->size)) {
      auto block = &chunk->blocks[offs];

      /* The function buf_chunk_init() invokes block_init() so that
      block[n].frame == block->frame + n * UNIV_PAGE_SIZE.  Check it. */
      ut_ad(block->m_frame == page_align(ptr));

#ifdef UNIV_DEBUG
      /* A thread that updates these fields must hold buf_pool_mutex and
      block->mutex.  Acquire only the latter. */
      mutex_enter(&block->m_mutex);

      switch (block->get_state()) {
        case BUF_BLOCK_NOT_USED:
        case BUF_BLOCK_READY_FOR_USE:
        case BUF_BLOCK_MEMORY:
          /* Some data structures contain "guess" pointers to file pages.  The
        file pages may have been freed and reused.  Do not complain. */
          break;
        case BUF_BLOCK_REMOVE_HASH:
          /* Buf_pool::m_LRU->block_remove_hashed_page() will overwrite the FIL_PAGE_OFFSET and
          FIL_PAGE_SPACE_ID with 0xff and set the state to BUF_BLOCK_REMOVE_HASH. */
          ut_ad(page_get_space_id(page_align(ptr)) == 0xffffffff);
          ut_ad(page_get_page_no(page_align(ptr)) == 0xffffffff);
          break;
        case BUF_BLOCK_FILE_PAGE:
          ut_ad(block->get_space() == page_get_space_id(page_align(ptr)));
          ut_ad(block->get_page_no() == page_get_page_no(page_align(ptr)));
          break;
      }

      mutex_exit(&block->m_mutex);
#endif /* UNIV_DEBUG */

      return block;
    }
  }

  /* The block should always be found. */
  ut_error;
  return nullptr;
}

bool Buf_pool::pointer_is_block_field(const void *ptr) {
  auto chunk = m_chunks;
  const auto chunk_end = chunk + m_n_chunks;

  /* TODO: protect Buf_pool::m_chunks with a mutex (it will
  currently remain constant after Buf_pool::open()) */
  while (chunk < chunk_end) {
    if (ptr >= (void *)chunk->blocks && ptr < (void *)(chunk->blocks + chunk->size)) {

      return true;
    }

    ++chunk;
  }

  return false;
}

buf_block_t *Buf_pool::get(Request &req, buf_block_t *guess) {
  ulint n_retries{};
  buf_block_t *block{};
  const auto &page_id{req.m_page_id};

  ut_ad(req.m_mtr != nullptr);
  ut_ad(req.m_mtr->m_state == MTR_ACTIVE);
  ut_ad(req.m_rw_latch == RW_S_LATCH || req.m_rw_latch == RW_X_LATCH || req.m_rw_latch == RW_NO_LATCH);
  ut_ad(req.m_mode != BUF_GET_NO_LATCH || req.m_rw_latch == RW_NO_LATCH);
  ut_ad(req.m_mode == BUF_GET || req.m_mode == BUF_GET_IF_IN_POOL || req.m_mode == BUF_GET_NO_LATCH);

  ++m_stat.n_page_gets;

  mtr_memo_type_t fix_type;

  for (;;) {
    buf_pool_mutex_enter();

    block = guess;

    if (block != nullptr) {
      if (page_id.m_page_no != block->m_page.m_page_no ||
	        page_id.m_space_id != block->m_page.m_space ||
	        block->get_state() != BUF_BLOCK_FILE_PAGE) {

        block = guess = nullptr;

      } else {
        ut_ad(block->m_page.m_in_page_hash);
      }
    }

    if (block == nullptr) {
      block = hash_get_block(page_id.m_space_id, page_id.m_page_no);
    }

    if (block == nullptr) {
      buf_pool_mutex_exit();

      if (req.m_mode == BUF_GET_IF_IN_POOL) {
        return nullptr;
      }

      if (buf_read_page(page_id.m_space_id, page_id.m_page_no)) {

        n_retries = 0;

      } else if (n_retries < BUF_PAGE_READ_MAX_RETRIES) {

        ++n_retries;

      } else {

        log_err(std::format(
          "Unable to read tablespace {} page no {} into the buffer pool after"
          " {} attempts. The most probable cause of this error may be that the table"
          " has been corrupted. You can try to fix this problem by using innodb_force_recovery."
          " Please see reference manual for more details. Aborting...",
          page_id.m_space_id, page_id.m_page_no, BUF_PAGE_READ_MAX_RETRIES
        ));

        ut_error;
      }

      ut_ad(++buf_dbg_counter % 37 || validate());

    } else {
      break;
    }
  }

  auto must_read = buf_block_get_io_fix(block) == BUF_IO_READ;

  if (must_read && req.m_mode == BUF_GET_IF_IN_POOL) {
    /* The page is only being read to buffer */
    buf_pool_mutex_exit();

    return nullptr;
  }

  switch (block->get_state()) {
    case BUF_BLOCK_FILE_PAGE:
      break;

    case BUF_BLOCK_NOT_USED:
    case BUF_BLOCK_READY_FOR_USE:
    case BUF_BLOCK_MEMORY:
    case BUF_BLOCK_REMOVE_HASH:
      ut_error;
      break;
  }

  ut_ad(block->get_state() == BUF_BLOCK_FILE_PAGE);

  mutex_enter(&block->m_mutex);

  UNIV_MEM_ASSERT_RW(&block->m_page, sizeof(block->m_page));

  buf_block_buf_fix_inc(block, req.m_file, req.m_line);

  mutex_exit(&block->m_mutex);

  /* Check if this is the first access to the page */
  auto access_time = buf_page_is_accessed(&block->m_page);

  buf_pool_mutex_exit();

  set_accessed_make_young(&block->m_page, access_time);

  ut_ad(!block->m_page.m_file_page_was_freed);

  ut_ad(++buf_dbg_counter % 5771 || validate());
  ut_ad(block->m_page.m_buf_fix_count > 0);
  ut_ad(block->get_state() == BUF_BLOCK_FILE_PAGE);

  switch (req.m_rw_latch) {
    case RW_NO_LATCH:
      if (must_read) {
        // TODO: Use coroutines here. No need to waste time spinning.
        /* Let us wait until the read operation completes */

        for (;;) {
          mutex_enter(&block->m_mutex);
          auto io_fix = buf_block_get_io_fix(block);

          mutex_exit(&block->m_mutex);

          if (io_fix == BUF_IO_READ) {

            os_thread_sleep(WAIT_FOR_READ);

          } else {
            break;
          }
        }
      }

      fix_type = MTR_MEMO_BUF_FIX;
      break;

    case RW_S_LATCH:
      rw_lock_s_lock_func(&block->m_rw_lock, 0, req.m_file, req.m_line);

      fix_type = MTR_MEMO_PAGE_S_FIX;
      break;

    default:
      ut_ad(req.m_rw_latch == RW_X_LATCH);
      rw_lock_x_lock_func(&block->m_rw_lock, 0, req.m_file, req.m_line);

      fix_type = MTR_MEMO_PAGE_X_FIX;
      break;
  }

  req.m_mtr->memo_push(block, fix_type);

  if (access_time == 0) {
    /* In the case of a first access, try to apply linear read-ahead */

    buf_read_ahead_linear(page_id.m_space_id, page_id.m_page_no);
  }

  return block;
}

bool Buf_pool::try_get(Request& req) {
  ut_ad(req.m_guess != nullptr);
  ut_ad(req.m_mtr != nullptr);
  ut_ad(req.m_mtr->m_state == MTR_ACTIVE);
  ut_ad(req.m_rw_latch == RW_S_LATCH || req.m_rw_latch == RW_X_LATCH);

  mutex_enter(&req.m_guess->m_mutex);

  if (unlikely(req.m_guess->get_state() != BUF_BLOCK_FILE_PAGE)) {

    mutex_exit(&req.m_guess->m_mutex);

    return false;
  }

  buf_block_buf_fix_inc(req.m_guess, req.m_file, req.m_line);

  mutex_exit(&req.m_guess->m_mutex);

  /* Check if this is the first access to the page. We do a dirty read on
  purpose, to avoid mutex contention. This field is only used for heuristic
  purposes; it does not affect correctness. */

  const auto access_time = buf_page_is_accessed(&req.m_guess->m_page);

  set_accessed_make_young(&req.m_guess->m_page, access_time);

  bool success;
  mtr_memo_type_t fix_type;

  /* The "try" part. */
  if (req.m_rw_latch == RW_S_LATCH) {

    success = rw_lock_s_lock_nowait(&req.m_guess->m_rw_lock, req.m_file, req.m_line);
    fix_type = MTR_MEMO_PAGE_S_FIX;

  } else {

    ut_a(req.m_rw_latch == RW_X_LATCH);

    success = rw_lock_x_lock_func_nowait(&req.m_guess->m_rw_lock, req.m_file, req.m_line);
    fix_type = MTR_MEMO_PAGE_X_FIX;
  }

  if (unlikely(!success)) {

    mutex_enter(&req.m_guess->m_mutex);

    req.m_guess->fix_dec();

    mutex_exit(&req.m_guess->m_mutex);

    return false;

  } else  if (unlikely(req.m_modify_clock != req.m_guess->m_modify_clock)) {

    buf_block_dbg_add_level(IF_SYNC_DEBUG(lock, SYNC_NO_ORDER_CHECK));

    if (req.m_rw_latch == RW_S_LATCH) {

      rw_lock_s_unlock(&req.m_guess->m_rw_lock);

    } else {

      rw_lock_x_unlock(&req.m_guess->m_rw_lock);

    }

    mutex_enter(&req.m_guess->m_mutex);

    req.m_guess->fix_dec();

    mutex_exit(&req.m_guess->m_mutex);

    return false;

  } else {

    req.m_mtr->memo_push(req.m_guess, fix_type);

    ut_ad(++buf_dbg_counter % 5771 || validate());
    ut_ad(req.m_guess->m_page.m_buf_fix_count > 0);
    ut_ad(req.m_guess->get_state() == BUF_BLOCK_FILE_PAGE);
    ut_ad(!req.m_guess->m_page.m_file_page_was_freed);

    if (unlikely(!access_time)) {

      /* In the case of a first access, try to apply linear read-ahead */
      buf_read_ahead_linear(req.m_guess->get_space(), req.m_guess->get_page_no());
    }

    ++m_stat.n_page_gets;

    return true;
  }
}

bool Buf_pool::try_get_known_nowait(Request& req) {
  ut_ad(req.m_mtr != nullptr);
  ut_ad(req.m_mtr->m_state == MTR_ACTIVE);
  ut_ad(req.m_rw_latch == RW_S_LATCH || req.m_rw_latch == RW_X_LATCH);

  mutex_enter(&req.m_guess->m_mutex);

  if (req.m_guess->get_state() == BUF_BLOCK_REMOVE_HASH) {
    /* Another thread is just freeing the block from the LRU list of the buffer
    pool: do not try to access this page; this attempt to access the page can
    only come through the hash index because when the buffer block state is
    ..._REMOVE_HASH, we have already removed it from the page address hash table
    of the buffer pool. */

    mutex_exit(&req.m_guess->m_mutex);

    return false;
  }

  ut_a(req.m_guess->get_state() == BUF_BLOCK_FILE_PAGE);

  buf_block_buf_fix_inc(req.m_guess, req.m_file, req.m_line);

  mutex_exit(&req.m_guess->m_mutex);

  if (req.m_mode == BUF_MAKE_YOUNG && peek_if_too_old(&req.m_guess->m_page)) {

    buf_pool_mutex_enter();

    m_LRU->make_block_young(&req.m_guess->m_page);

    buf_pool_mutex_exit();

  } else if (!buf_page_is_accessed(&req.m_guess->m_page)) {

    /* Above, we do a dirty read on purpose, to avoid mutex contention.
    The field buf_page_t::access_time is only used for heuristic purposes.
    Writes to the field must be protected by mutex, however. */

    const auto time_ms = ut_time_ms();

    buf_pool_mutex_enter();

    buf_page_set_accessed(&req.m_guess->m_page, time_ms);

    buf_pool_mutex_exit();
  }

  bool success;
  mtr_memo_type_t fix_type;

  /* This is the "nowait" part. */
  if (req.m_rw_latch == RW_S_LATCH) {
    success = rw_lock_s_lock_nowait(&req.m_guess->m_rw_lock, req.m_file, req.m_line);
    fix_type = MTR_MEMO_PAGE_S_FIX;
  } else {
    success = rw_lock_x_lock_func_nowait(&req.m_guess->m_rw_lock, req.m_file, req.m_line);
    fix_type = MTR_MEMO_PAGE_X_FIX;
  }

  if (!success) {

    /** Failed to acquire the latch. */
    mutex_enter(&req.m_guess->m_mutex);

    req.m_guess->fix_dec();

    mutex_exit(&req.m_guess->m_mutex);

    return false;

  } else {

    req.m_mtr->memo_push(req.m_guess, fix_type);

    ut_ad(++buf_dbg_counter % 5771 || validate());
    ut_ad(req.m_guess->m_page.m_buf_fix_count > 0);
    ut_ad(req.m_guess->get_state() == BUF_BLOCK_FILE_PAGE);
    ut_ad(req.m_guess->m_page.m_file_page_was_freed == false);

    ++m_stat.n_page_gets;

    return true;
  }
}

const buf_block_t *Buf_pool::try_get_by_page_id(Request& req) {
  ut_ad(req.m_mtr != nullptr);
  ut_ad(req.m_mtr->m_state == MTR_ACTIVE);

  const auto &page_id{req.m_page_id};

  buf_pool_mutex_enter();

  auto block = hash_get_block(page_id.m_space_id, page_id.m_page_no);

  if (block == nullptr) {

    buf_pool_mutex_exit();

    return nullptr;
  }

  mutex_enter(&block->m_mutex);

  buf_pool_mutex_exit();

  ut_ad(block->get_space() == page_id.m_space_id);
  ut_ad(block->get_page_no() == page_id.m_page_no);
  ut_ad(block->get_state() == BUF_BLOCK_FILE_PAGE);

  buf_block_buf_fix_inc(block, req.m_file, req.m_line);

  mutex_exit(&block->m_mutex);

  auto fix_type = MTR_MEMO_PAGE_S_FIX;
  auto success = rw_lock_s_lock_nowait(&block->m_rw_lock, req.m_file, req.m_line);

  if (!success) {

    /* Let us try to get an X-latch. If the current thread is holding an X-latch
    on the page, we cannot get an S-latch. */

    fix_type = MTR_MEMO_PAGE_X_FIX;
    success = rw_lock_x_lock_func_nowait(&block->m_rw_lock, req.m_file, req.m_line);

  }

  if (!success) {

    mutex_enter(&block->m_mutex);

    block->fix_dec();

    mutex_exit(&block->m_mutex);

    return nullptr;
  }

  req.m_mtr->memo_push(block, fix_type);

  ut_ad(++buf_dbg_counter % 5771 || validate());
  ut_ad(block->m_page.m_buf_fix_count > 0);
  ut_ad(block->get_state() == BUF_BLOCK_FILE_PAGE);
  ut_ad(block->m_page.m_file_page_was_freed == false);

  buf_block_dbg_add_level(IF_SYNC_DEBUG(block, SYNC_NO_ORDER_CHECK));

  ++m_stat.n_page_gets;

  return block;
}

void Buf_pool::page_init_low(buf_page_t *bpage) {
  bpage->m_flush_type = BUF_FLUSH_LRU;
  bpage->m_io_fix = BUF_IO_NONE;
  bpage->m_buf_fix_count = 0;
  bpage->m_freed_page_clock = 0;
  bpage->m_access_time = 0;
  bpage->m_newest_modification = 0;
  bpage->m_oldest_modification = 0;
<<<<<<< HEAD
  HASH_INVALIDATE(bpage, m_page_hash);
=======
>>>>>>> b694306e

  ut_d(bpage->m_file_page_was_freed = false);
}

void Buf_pool::page_init(space_id_t space, page_no_t page_no, buf_block_t *block) {
  ut_ad(buf_pool_mutex_own());
  ut_ad(mutex_own(&(block->m_mutex)));
  ut_a(block->get_state() != BUF_BLOCK_FILE_PAGE);

  /* Set the state of the block */
  buf_block_set_file_page(block, space, page_no);

#ifdef UNIV_DEBUG_VALGRIND
  if (space == 0) {
    /* Silence valid Valgrind warnings about uninitialized
    data being written to data files.  There are some unused
    bytes on some pages that InnoDB does not initialize. */
    UNIV_MEM_VALID(block->frame, UNIV_PAGE_SIZE);
  }
#endif /* UNIV_DEBUG_VALGRIND */

  block->m_check_index_page_at_flush = false;

  /* Insert into the hash table of file pages */

  auto hash_page = hash_get_page(space, page_no);

  if (likely_null(hash_page)) {
    ib_logger(
      ib_stream,
      "Error: page %lu %lu already found in the hash table: %p, %p",
      (ulong)space,
      (ulong)page_no,
      (const void *)hash_page,
      (const void *)block
    );

    ut_d(mutex_exit(&block->m_mutex));
    ut_d(buf_pool_mutex_exit());
    ut_d(print());
    ut_d(m_LRU->print());
    ut_d(validate());
    ut_d(m_LRU->validate());

    ut_error;
  }

  page_init_low(&block->m_page);

  ut_ad(!block->m_page.m_in_page_hash);
  ut_d(block->m_page.m_in_page_hash = true);

  auto it = m_page_hash->emplace(Page_id(space, page_no), &block->m_page);
  ut_a(it.second);
}

buf_page_t *Buf_pool::init_for_read(db_err *err, space_id_t space, page_no_t page_no, int64_t tablespace_version) {
  buf_page_t *bpage{};
  auto block = m_LRU->get_free_block();

  *err = DB_SUCCESS;

  buf_pool_mutex_enter();

  if (hash_get_page(space, page_no) != nullptr) {
    /* The page is already in the buffer pool. */
    if (block != nullptr) {

      mutex_enter(&block->m_mutex);

      m_LRU->block_free_non_file_page(block);

      mutex_exit(&block->m_mutex);
    }

  } else if (srv_fil->tablespace_deleted_or_being_deleted_in_mem(space, tablespace_version)) {

    /* The page belongs to a space which has been deleted or is being deleted. */
    *err = DB_TABLESPACE_DELETED;

    if (block != nullptr) {

      mutex_enter(&block->m_mutex);

      m_LRU->block_free_non_file_page(block);

      mutex_exit(&block->m_mutex);
    }

  } else if (block != nullptr) {

    bpage = &block->m_page;

    mutex_enter(&block->m_mutex);

    page_init(space, page_no, block);

    m_LRU->add_block(bpage, true /* to old blocks */);

    rw_lock_x_lock_gen(&block->m_rw_lock, BUF_IO_READ);

    buf_page_set_io_fix(bpage, BUF_IO_READ);

    mutex_exit(&block->m_mutex);

    ++m_n_pend_reads;
  }

  buf_pool_mutex_exit();

  ut_ad(bpage == nullptr || bpage->in_file());

  return bpage;
}

buf_block_t *Buf_pool::create(space_id_t space, page_no_t page_no, mtr_t *mtr) {
  auto time_ms = ut_time_ms();

  ut_ad(mtr != nullptr);
  ut_ad(mtr->m_state == MTR_ACTIVE);

  auto free_block = m_LRU->get_free_block();

  buf_pool_mutex_enter();

  auto block = hash_get_block(space, page_no);

  if (block != nullptr && block->m_page.in_file()) {
    ut_d(block->m_page.m_file_page_was_freed = false);

    /* Page can be found in srv_buf_pool */
    buf_pool_mutex_exit();

    block_free(free_block);

    Buf_pool::Request req {
      .m_rw_latch = RW_NO_LATCH,
      .m_page_id = { space, page_no },
      .m_mode = BUF_GET_NO_LATCH,
      .m_file = __FILE__,
      .m_line = __LINE__,
      .m_mtr = mtr
    };

    return get(req, nullptr);
  }

  block = free_block;

  mutex_enter(&block->m_mutex);

  page_init(space, page_no, block);

  /* The block must be put to the LRU list */
  m_LRU->add_block(&block->m_page, false);

  buf_block_buf_fix_inc(block, __FILE__, __LINE__);

  ++m_stat.n_pages_created;

  buf_page_set_accessed(&block->m_page, time_ms);

  buf_pool_mutex_exit();

  mtr->memo_push(block, MTR_MEMO_BUF_FIX);

  mutex_exit(&block->m_mutex);

  /* Delete possible entries for the page from the insert buffer:
  such can exist if the page belonged to an index which was dropped */

  /* Flush pages from the end of the LRU list if necessary */
  m_flusher->free_margin(srv_dblwr);

  auto frame = block->m_frame;

  memset(frame + FIL_PAGE_PREV, 0xff, 4);
  memset(frame + FIL_PAGE_NEXT, 0xff, 4);
  mach_write_to_2(frame + FIL_PAGE_TYPE, FIL_PAGE_TYPE_ALLOCATED);

  /* Reset to zero the file flush lsn field in the page; if the first
  page of an ibdata file is 'created' in this function into the buffer
  pool then we lose the original contents of the file flush lsn stamp.
  Then InnoDB could in a crash recovery print a big, false, corruption
  warning if the stamp contains an lsn bigger than the ib_logfile lsn. */

  memset(frame + FIL_PAGE_FILE_FLUSH_LSN, 0, 8);

  ut_ad(++buf_dbg_counter % 357 || validate());

  return block;
}

void Buf_pool::io_complete(buf_page_t *bpage) {
  ut_a(bpage->in_file());

  /* We do not need protect io_fix here by mutex to read
  it because this is the only function where we can change the value
  from BUF_IO_READ or BUF_IO_WRITE to some other value, and our code
  ensures that this is the only thread that handles the i/o for this
  block. */

  const auto io_type = buf_page_get_io_fix(bpage);
  ut_ad(io_type == BUF_IO_READ || io_type == BUF_IO_WRITE);

  if (io_type == BUF_IO_READ) {

    auto frame = reinterpret_cast<buf_block_t *>(bpage)->m_frame;

    /* If this page is not uninitialized and not in the
    doublewrite buffer, then the page number and space id
    should be the same as in block. */
    auto read_page_no = mach_read_from_4(frame + FIL_PAGE_OFFSET);
    auto read_space_id = mach_read_from_4(frame + FIL_PAGE_SPACE_ID);

    if (bpage->m_space == TRX_SYS_SPACE && srv_dblwr->is_page_inside(bpage->m_page_no)) {

      ut_print_timestamp(ib_stream);
      ib_logger(
        ib_stream,
        " Error: reading page %lu which is in the doublewrite buffer!",
        (ulong)bpage->m_page_no
      );
    } else if (read_space_id == 0 && read_page_no == 0) {
      /* This is likely an uninitialized page. */
    } else if ((bpage->m_space != 0 && bpage->m_space != read_space_id) || bpage->m_page_no != read_page_no) {
      /* We did not compare space_id to read_space_id if bpage-m_>space == 0, because the field on the
      page may contain garbage in version < 4.1.1, which only supported bpage->m_space == 0. */

      ut_print_timestamp(ib_stream);
      ib_logger(
        ib_stream,
        " Error: space id and page n:o stored in the page read in are %lu:%lu, should be %lu:%lu!",
        (ulong)read_space_id,
        (ulong)read_page_no,
        (ulong)bpage->m_space,
        (ulong)bpage->m_page_no
      );
    }

    /* From version 3.23.38 up we store the page checksum
    to the 4 first bytes of the page end lsn field */

    if (is_corrupted(frame)) {
      ib_logger(
        ib_stream,
        "Database page corruption on disk or a failed file read of page %lu."
        " You may have to recover from a backup.",
        (ulong)bpage->m_page_no
      );

      buf_page_print(frame, 0);

      ib_logger(
        ib_stream,
        "Database page corruption on disk or a failed file read of page %lu."
        " You may have to recoverfrom a backup.",
        (ulong)bpage->m_page_no
      );
      ib_logger(
        ib_stream,
        "It is also possible that your operating system has corrupted its own file cache"
        " and rebooting your computer removes the error. If the corrupt page is an index page"
        " you can also try to fix the corruption by dumping, dropping, and reimporting"
        " the corrupt table. You can use CHECK TABLE to scan your table for corruption."
        " You can also use the force recovery flags."
      );

      if (srv_force_recovery < IB_RECOVERY_IGNORE_CORRUPT) {
        log_fatal("Ending processing because of a corrupt database page.");
      }
    }

    if (recv_recovery_on) {
      /* Pages must be uncompressed for crash recovery. */
      recv_recover_page(true, (buf_block_t *)bpage);
    }
  }

  buf_pool_mutex_enter();
  mutex_enter(buf_page_get_mutex(bpage));

  /* Because this thread which does the unlocking is not the same that
  did the locking, we use a pass value != 0 in unlock, which simply
  removes the newest lock debug record, without checking the thread
  id. */

  buf_page_set_io_fix(bpage, BUF_IO_NONE);

  switch (io_type) {
    case BUF_IO_READ:
      ut_ad(m_n_pend_reads > 0);

      --m_n_pend_reads;
      ++m_stat.n_pages_read;

      rw_lock_x_unlock_gen(&((buf_block_t *)bpage)->m_rw_lock, BUF_IO_READ);

      break;

    case BUF_IO_WRITE:
      /* Write means a flush operation: call the completion
    routine in the flush system */

      m_flusher->write_complete(bpage);

      rw_lock_s_unlock_gen(&((buf_block_t *)bpage)->m_rw_lock, BUF_IO_WRITE);

      ++m_stat.n_pages_written;

      break;

    default:
      ut_error;
  }

  mutex_exit(buf_page_get_mutex(bpage));
  buf_pool_mutex_exit();
}

void Buf_pool::invalidate() {
  buf_pool_mutex_enter();

  for (auto i = ulint(BUF_FLUSH_LRU); i < ulint(BUF_FLUSH_N_TYPES); ++i) {

    /* As this function is called during startup and
    during redo application phase during recovery, InnoDB
    is single threaded (apart from IO helper threads) at
    this stage. No new write batch can be in intialization
    stage at this point. */
    ut_ad(m_init_flush[i] == false);

    /* However, it is possible that a write batch that has
    been posted earlier is still not complete. For buffer
    pool invalidation to proceed we must ensure there is NO
    write activity happening. */
    if (m_n_flush[i] > 0) {
      buf_pool_mutex_exit();
      m_flusher->wait_batch_end((buf_flush)i);
      buf_pool_mutex_enter();
    }
  }

  buf_pool_mutex_exit();

  ut_ad(all_freed());

  while (m_LRU->search_and_free_block(100)) {
    ;
  }

  buf_pool_mutex_enter();

  ut_ad(UT_LIST_GET_LEN(m_LRU_list) == 0);

  m_freed_page_clock = 0;
  m_LRU_old = nullptr;
  m_LRU_old_len = 0;
  m_LRU_flush_ended = 0;

  m_stat = buf_pool_stat_t{};

  refresh_io_stats();

  buf_pool_mutex_exit();
}

#if defined UNIV_DEBUG
bool Buf_pool::validate() {
  ulint n_single_flush = 0;
  ulint n_LRU_flush = 0;
  ulint n_list_flush = 0;
  ulint n_lru = 0;
  ulint n_flush = 0;
  ulint n_free = 0;

  ut_ad(srv_buf_pool);

  buf_pool_mutex_enter();

  auto chunk = m_chunks;

  /* Check the uncompressed blocks. */

  for (ulint i = m_n_chunks; i--; chunk++) {
    ulint j;
    buf_block_t *block = chunk->blocks;

    for (j = chunk->size; j--; block++) {

      mutex_enter(&block->m_mutex);

      switch (block->get_state()) {
        case BUF_BLOCK_FILE_PAGE:
          ut_a(hash_get_page(block->get_space(), block->get_page_no()) == &block->m_page);

          switch (buf_page_get_io_fix(&block->m_page)) {
            case BUF_IO_NONE:
              break;

            case BUF_IO_WRITE:
              switch (buf_page_get_flush_type(&block->m_page)) {
                case BUF_FLUSH_LRU:
                  n_LRU_flush++;
                  ut_a(rw_lock_is_locked(&block->m_rw_lock, RW_LOCK_SHARED));
                  break;
                case BUF_FLUSH_LIST:
                  n_list_flush++;
                  break;
                case BUF_FLUSH_SINGLE_PAGE:
                  n_single_flush++;
                  break;
                default:
                  ut_error;
              }

              break;

            case BUF_IO_READ:

              ut_a(rw_lock_is_locked(&block->m_rw_lock, RW_LOCK_EX));
              break;
          }

          n_lru++;

          if (block->m_page.m_oldest_modification > 0) {
            n_flush++;
          }

          break;

        case BUF_BLOCK_NOT_USED:
          n_free++;
          break;

        case BUF_BLOCK_READY_FOR_USE:
        case BUF_BLOCK_MEMORY:
        case BUF_BLOCK_REMOVE_HASH:
          /* do nothing */
          break;
      }

      mutex_exit(&block->m_mutex);
    }
  }

  if (n_lru + n_free > m_curr_size) {
	  ib_logger(ib_stream, "n LRU %lu, n free %lu, pool %lu\n", (ulong)n_lru, (ulong)n_free, (ulong)m_curr_size);
    ut_error;
  }

  ut_a(UT_LIST_GET_LEN(m_LRU_list) == n_lru);

  if (UT_LIST_GET_LEN(m_free_list) != n_free) {

    ib_logger(ib_stream, "Free list len %lu, free blocks %lu\n", (ulong)UT_LIST_GET_LEN(m_free_list), (ulong)n_free);

    ut_error;
  }

  ut_a(UT_LIST_GET_LEN(m_flush_list) == n_flush);

  ut_a(m_n_flush[BUF_FLUSH_SINGLE_PAGE] == n_single_flush);
  ut_a(m_n_flush[BUF_FLUSH_LIST] == n_list_flush);
  ut_a(m_n_flush[BUF_FLUSH_LRU] == n_LRU_flush);

  buf_pool_mutex_exit();

  ut_a(m_LRU->validate());
  ut_a(m_flusher->validate());

  return true;
}

void Buf_pool::print() {
  uint64_t id;
  dict_index_t *index;

  ut_ad(srv_buf_pool);

  auto size = m_curr_size;

  auto index_ids = static_cast<uint64_t *>(mem_alloc(sizeof(uint64_t) * size));
  auto counts = static_cast<ulint *>(mem_alloc(sizeof(ulint) * size));

  buf_pool_mutex_enter();

  ib_logger(
    ib_stream,
    "srv_buf_pool size %lu\n"
    "database pages %lu\n"
    "free pages %lu\n"
    "modified database pages %lu\n"
    "n pending reads %lu\n"
    "n pending flush LRU %lu list %lu single page %lu\n"
    "pages made young %lu, not young %lu\n"
    "pages read %lu, created %lu, written %lu\n",
    (ulong)size,
    (ulong)UT_LIST_GET_LEN(m_LRU_list),
    (ulong)UT_LIST_GET_LEN(m_free_list),
    (ulong)UT_LIST_GET_LEN(m_flush_list),
    (ulong)m_n_pend_reads,
    (ulong)m_n_flush[BUF_FLUSH_LRU],
    (ulong)m_n_flush[BUF_FLUSH_LIST],
    (ulong)m_n_flush[BUF_FLUSH_SINGLE_PAGE],
    (ulong)m_stat.n_pages_made_young,
    (ulong)m_stat.n_pages_not_made_young,
    (ulong)m_stat.n_pages_read,
    (ulong)m_stat.n_pages_created,
    (ulong)m_stat.n_pages_written
  );

  /* Count the number of blocks belonging to each index in the buffer */

  ulint n_found = 0;

  auto chunk = m_chunks;

  for (ulint i = m_n_chunks; i--; chunk++) {
    buf_block_t *block = chunk->blocks;
    ulint n_blocks = chunk->size;

    for (; n_blocks--; block++) {
      const buf_frame_t *frame = block->m_frame;

      if (srv_fil->page_get_type(frame) == FIL_PAGE_TYPE_INDEX) {

        id = srv_btree_sys->page_get_index_id(frame);

        /* Look for the id in the index_ids array */
        ulint j = 0;

        while (j < n_found) {

          if (index_ids[j] == id) {
            counts[j]++;

            break;
          }
          j++;
        }

        if (j == n_found) {
          n_found++;
          index_ids[j] = id;
          counts[j] = 1;
        }
      }
    }
  }

  buf_pool_mutex_exit();

  for (ulint i = 0; i < n_found; i++) {
    index = dict_index_get_if_in_cache(index_ids[i]);

    ib_logger(ib_stream, "Block count for index %lu in buffer is about %lu", (ulong)index_ids[i], (ulong)counts[i]);

    if (index) {
      ib_logger(ib_stream, " ");
      dict_index_name_print(ib_stream, nullptr, index);
    }

    ib_logger(ib_stream, "\n");
  }

  mem_free(index_ids);
  mem_free(counts);

  ut_a(validate());
}

ulint Buf_pool::get_latched_pages_number() {
  ulint fixed_pages_number{};

  buf_pool_mutex_enter();

  auto chunk = m_chunks;

  for (ulint i = m_n_chunks; i--; chunk++) {

    auto block = chunk->blocks;

    for (ulint j = chunk->size; j--; block++) {
      if (block->get_state() != BUF_BLOCK_FILE_PAGE) {

        continue;
      }

      mutex_enter(&block->m_mutex);

      if (block->m_page.m_buf_fix_count != 0 || buf_page_get_io_fix(&block->m_page) != BUF_IO_NONE) {
        ++fixed_pages_number;
      }

      mutex_exit(&block->m_mutex);
    }
  }

  buf_pool_mutex_exit();

  return fixed_pages_number;
}

#endif /* UNIV_DEBUG */

ulint Buf_pool::get_n_pending_ios() {
  return
    m_n_pend_reads + m_n_flush[BUF_FLUSH_LRU] + m_n_flush[BUF_FLUSH_LIST] +
    m_n_flush[BUF_FLUSH_SINGLE_PAGE];
}

ulint Buf_pool::get_modified_ratio_pct() {
  buf_pool_mutex_enter();

  auto ratio = (100 * UT_LIST_GET_LEN(m_flush_list)) / (1 + UT_LIST_GET_LEN(m_LRU_list) + UT_LIST_GET_LEN(m_free_list));

  /* 1 + is there to avoid division by zero */

  buf_pool_mutex_exit();

  return ratio;
}

void Buf_pool::print_io(ib_stream_t ib_stream) {
  time_t current_time;
  double time_elapsed;
  ulint n_gets_diff;

  ut_ad(srv_buf_pool);

  buf_pool_mutex_enter();

  log_info(
    "Buffer pool size     ", (ulong)m_curr_size, "\n",
    "Free buffers        ", (ulong)UT_LIST_GET_LEN(m_free_list),
    "\n",
    "Database pages      ", (ulong)m_LRU_old_len,
    "\n",
    "Old database pages  ", (ulong)UT_LIST_GET_LEN(m_LRU_list),
    "\n"
    "Modified db pages   ", (ulong)UT_LIST_GET_LEN(m_flush_list),
    "\n"
    "Pending reads       ", (ulong)m_n_pend_reads,
    "\n"
    "Pending writes: LRU ", (ulong)m_n_flush[BUF_FLUSH_LRU] + m_init_flush[BUF_FLUSH_LRU],
    ", flush list ", (ulong)m_n_flush[BUF_FLUSH_LIST] + m_init_flush[BUF_FLUSH_LIST],
    ", single page ", (ulong)m_n_flush[BUF_FLUSH_SINGLE_PAGE]
  );

  current_time = time(nullptr);
  time_elapsed = 0.001 + difftime(current_time, m_last_printout_time);

  log_info(
    ib_stream,
    "Pages made young ", (ulong)m_stat.n_pages_made_young,
    ", not young ", (ulong)m_stat.n_pages_not_made_young,
    "\n",
    (m_stat.n_pages_made_young - m_old_stat.n_pages_made_young) / time_elapsed,
    " youngs/s, ",
    (m_stat.n_pages_not_made_young - m_old_stat.n_pages_not_made_young) / time_elapsed,
    " non-youngs/s\n",
    "Pages read ", (ulong)m_stat.n_pages_read,
    ",",
    " created", (ulong)m_stat.n_pages_created,
    ","
    " written ", (ulong)m_stat.n_pages_written,
    "\n",
    (m_stat.n_pages_read - m_old_stat.n_pages_read) / time_elapsed,
    " reads/s, ",
    (m_stat.n_pages_created - m_old_stat.n_pages_created) / time_elapsed,
    " creates/s, ",
    (m_stat.n_pages_written - m_old_stat.n_pages_written) / time_elapsed,
    " writes/s"
  );

  n_gets_diff = m_stat.n_page_gets - m_old_stat.n_page_gets;

  if (n_gets_diff) {
    log_info(
      "Buffer pool hit rate ",
      (ulong)(1000 - ((1000 * (m_stat.n_pages_read - m_old_stat.n_pages_read)) /
                      (m_stat.n_page_gets - m_old_stat.n_page_gets))),
      "/ 1000,",
      " young-making rate ",
      (ulong)(1000 * (m_stat.n_pages_made_young - m_old_stat.n_pages_made_young) / n_gets_diff),
      "/ 1000",
      " not ",
      (ulong)(1000 * (m_stat.n_pages_not_made_young - m_old_stat.n_pages_not_made_young) / n_gets_diff),
      "/ 1000"
    );
  } else {
    log_info("No buffer pool page gets since the last printout");
  }

  /* Statistics about read ahead algorithm */
  log_info(
    "Pages read ahead ",
    (m_stat.n_ra_pages_read - m_old_stat.n_ra_pages_read) / time_elapsed,
    "/s",
    " evicted without access ",
    (m_stat.n_ra_pages_evicted - m_old_stat.n_ra_pages_evicted) / time_elapsed,
    "/s"
  );

  /* Print some values to help us with visualizing what is happening with LRU eviction. */
  log_info("LRU len: ", UT_LIST_GET_LEN(m_LRU_list),
	    "I/O sum[", m_LRU->m_stat_sum.m_io, "], ",
	    "cur[", m_LRU->m_stat_cur.m_io, "]");

  refresh_io_stats();
  buf_pool_mutex_exit();
}

void Buf_pool::refresh_io_stats() {
  m_last_printout_time = time(nullptr);
  m_old_stat = m_stat;
}

bool Buf_pool::all_freed() {
  buf_pool_mutex_enter();

  auto chunk = m_chunks;

  for (ulint i = m_n_chunks; i--; chunk++) {

    const auto block = chunk_not_freed(chunk);

    if (block != nullptr) {
      ib_logger(ib_stream, "Page %lu %lu still fixed or dirty\n", (ulong)block->m_page.m_space, (ulong)block->m_page.m_page_no);
      ut_error;
    }
  }

  buf_pool_mutex_exit();

  return true;
}

bool Buf_pool::is_io_pending() {
  buf_pool_mutex_enter();

  auto ret = m_n_pend_reads + m_n_flush[BUF_FLUSH_LRU] + m_n_flush[BUF_FLUSH_LIST] + m_n_flush[BUF_FLUSH_SINGLE_PAGE] > 0;

  buf_pool_mutex_exit();

  return ret;
}

ulint Buf_pool::get_free_list_len() {
  buf_pool_mutex_enter();

  const auto len = UT_LIST_GET_LEN(m_free_list);

  buf_pool_mutex_exit();

  return len;
}

#ifdef UNIV_DEBUG
buf_page_t *Buf_pool::set_file_page_was_freed(space_id_t space, page_no_t page_no) {
  buf_pool_mutex_enter();

  auto bpage = hash_get_page(space, page_no);

  if (bpage != nullptr) {
    bpage->m_file_page_was_freed = true;
  }

  buf_pool_mutex_exit();

  return bpage;
}
#endif /* UNIV_DEBUG */
<|MERGE_RESOLUTION|>--- conflicted
+++ resolved
@@ -1194,10 +1194,6 @@
   bpage->m_access_time = 0;
   bpage->m_newest_modification = 0;
   bpage->m_oldest_modification = 0;
-<<<<<<< HEAD
-  HASH_INVALIDATE(bpage, m_page_hash);
-=======
->>>>>>> b694306e
 
   ut_d(bpage->m_file_page_was_freed = false);
 }
